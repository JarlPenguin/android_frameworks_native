/*
 * Copyright (C) 2010 The Android Open Source Project
 *
 * Licensed under the Apache License, Version 2.0 (the "License");
 * you may not use this file except in compliance with the License.
 * You may obtain a copy of the License at
 *
 *      http://www.apache.org/licenses/LICENSE-2.0
 *
 * Unless required by applicable law or agreed to in writing, software
 * distributed under the License is distributed on an "AS IS" BASIS,
 * WITHOUT WARRANTIES OR CONDITIONS OF ANY KIND, either express or implied.
 * See the License for the specific language governing permissions and
 * limitations under the License.
 */

/**
 * @addtogroup Sensor
 * @{
 */

/**
 * @file sensor.h
 */

#ifndef ANDROID_SENSOR_H
#define ANDROID_SENSOR_H

/******************************************************************
 *
 * IMPORTANT NOTICE:
 *
 *   This file is part of Android's set of stable system headers
 *   exposed by the Android NDK (Native Development Kit).
 *
 *   Third-party source AND binary code relies on the definitions
 *   here to be FROZEN ON ALL UPCOMING PLATFORM RELEASES.
 *
 *   - DO NOT MODIFY ENUMS (EXCEPT IF YOU ADD NEW 32-BIT VALUES)
 *   - DO NOT MODIFY CONSTANTS OR FUNCTIONAL MACROS
 *   - DO NOT CHANGE THE SIGNATURE OF FUNCTIONS IN ANY WAY
 *   - DO NOT CHANGE THE LAYOUT OR SIZE OF STRUCTURES
 */

/**
 * Structures and functions to receive and process sensor events in
 * native code.
 *
 */

#include <sys/types.h>

#include <android/looper.h>

#ifdef __cplusplus
extern "C" {
#endif


/**
 * Sensor types.
<<<<<<< HEAD
 * (keep in sync with hardware/sensor.h)
=======
 * (keep in sync with hardware/sensors.h)
>>>>>>> 335e0e08
 */
enum {
    /**
     * {@link ASENSOR_TYPE_ACCELEROMETER}
     * reporting-mode: continuous
     *
     *  All values are in SI units (m/s^2) and measure the acceleration of the
<<<<<<< HEAD
     *  device minus the force of gravity.
     */
    ASENSOR_TYPE_ACCELEROMETER      = 1,
=======
     *  device including the force of gravity.
     */
    ASENSOR_TYPE_ACCELEROMETER       = 1,
>>>>>>> 335e0e08
    /**
     * {@link ASENSOR_TYPE_MAGNETIC_FIELD}
     * reporting-mode: continuous
     *
     *  All values are in micro-Tesla (uT) and measure the geomagnetic
     *  field in the X, Y and Z axis.
     */
<<<<<<< HEAD
    ASENSOR_TYPE_MAGNETIC_FIELD     = 2,
=======
    ASENSOR_TYPE_MAGNETIC_FIELD      = 2,
>>>>>>> 335e0e08
    /**
     * {@link ASENSOR_TYPE_GYROSCOPE}
     * reporting-mode: continuous
     *
     *  All values are in radians/second and measure the rate of rotation
     *  around the X, Y and Z axis.
     */
<<<<<<< HEAD
    ASENSOR_TYPE_GYROSCOPE          = 4,
=======
    ASENSOR_TYPE_GYROSCOPE           = 4,
>>>>>>> 335e0e08
    /**
     * {@link ASENSOR_TYPE_LIGHT}
     * reporting-mode: on-change
     *
     * The light sensor value is returned in SI lux units.
     */
<<<<<<< HEAD
    ASENSOR_TYPE_LIGHT              = 5,
=======
    ASENSOR_TYPE_LIGHT               = 5,
>>>>>>> 335e0e08
    /**
     * {@link ASENSOR_TYPE_PROXIMITY}
     * reporting-mode: on-change
     *
     * The proximity sensor which turns the screen off and back on during calls is the
     * wake-up proximity sensor. Implement wake-up proximity sensor before implementing
     * a non wake-up proximity sensor. For the wake-up proximity sensor set the flag
     * SENSOR_FLAG_WAKE_UP.
     * The value corresponds to the distance to the nearest object in centimeters.
     */
<<<<<<< HEAD
    ASENSOR_TYPE_PROXIMITY          = 8
=======
    ASENSOR_TYPE_PROXIMITY           = 8,
    /**
     * {@link ASENSOR_TYPE_LINEAR_ACCELERATION}
     * reporting-mode: continuous
     *
     *  All values are in SI units (m/s^2) and measure the acceleration of the
     *  device not including the force of gravity.
     */
    ASENSOR_TYPE_LINEAR_ACCELERATION = 10
>>>>>>> 335e0e08
};

/**
 * Sensor accuracy measure.
 */
enum {
    /** no contact */
    ASENSOR_STATUS_NO_CONTACT       = -1,
    /** unreliable */
    ASENSOR_STATUS_UNRELIABLE       = 0,
    /** low accuracy */
    ASENSOR_STATUS_ACCURACY_LOW     = 1,
    /** medium accuracy */
    ASENSOR_STATUS_ACCURACY_MEDIUM  = 2,
    /** high accuracy */
    ASENSOR_STATUS_ACCURACY_HIGH    = 3
};

/**
 * Sensor Reporting Modes.
 */
enum {
    /** continuous reporting */
    AREPORTING_MODE_CONTINUOUS = 0,
    /** reporting on change */
    AREPORTING_MODE_ON_CHANGE = 1,
    /** on shot reporting */
    AREPORTING_MODE_ONE_SHOT = 2,
    /** special trigger reporting */
    AREPORTING_MODE_SPECIAL_TRIGGER = 3
};

/*
 * A few useful constants
 */

/** Earth's gravity in m/s^2 */
#define ASENSOR_STANDARD_GRAVITY            (9.80665f)
/** Maximum magnetic field on Earth's surface in uT */
#define ASENSOR_MAGNETIC_FIELD_EARTH_MAX    (60.0f)
/** Minimum magnetic field on Earth's surface in uT*/
#define ASENSOR_MAGNETIC_FIELD_EARTH_MIN    (30.0f)

/**
 * A sensor event.
 */

/* NOTE: Must match hardware/sensors.h */
typedef struct ASensorVector {
    union {
        float v[3];
        struct {
            float x;
            float y;
            float z;
        };
        struct {
            float azimuth;
            float pitch;
            float roll;
        };
    };
    int8_t status;
    uint8_t reserved[3];
} ASensorVector;

typedef struct AMetaDataEvent {
    int32_t what;
    int32_t sensor;
} AMetaDataEvent;

typedef struct AUncalibratedEvent {
  union {
    float uncalib[3];
    struct {
      float x_uncalib;
      float y_uncalib;
      float z_uncalib;
    };
  };
  union {
    float bias[3];
    struct {
      float x_bias;
      float y_bias;
      float z_bias;
    };
  };
} AUncalibratedEvent;

typedef struct AHeartRateEvent {
  float bpm;
  int8_t status;
} AHeartRateEvent;

/* NOTE: Must match hardware/sensors.h */
typedef struct ASensorEvent {
    int32_t version; /* sizeof(struct ASensorEvent) */
    int32_t sensor;
    int32_t type;
    int32_t reserved0;
    int64_t timestamp;
    union {
        union {
            float           data[16];
            ASensorVector   vector;
            ASensorVector   acceleration;
            ASensorVector   magnetic;
            float           temperature;
            float           distance;
            float           light;
            float           pressure;
            float           relative_humidity;
            AUncalibratedEvent uncalibrated_gyro;
            AUncalibratedEvent uncalibrated_magnetic;
            AMetaDataEvent meta_data;
            AHeartRateEvent heart_rate;
        };
        union {
            uint64_t        data[8];
            uint64_t        step_counter;
        } u64;
    };

    uint32_t flags;
    int32_t reserved1[3];
} ASensorEvent;

struct ASensorManager;
/**
 * {@link ASensorManager} is an opaque type to manage sensors and
 * events queues.
 *
 * {@link ASensorManager} is a singleton that can be obtained using
 * ASensorManager_getInstance().
 *
 * This file provides a set of functions that uses {@link
 * ASensorManager} to access and list hardware sensors, and
 * create and destroy event queues:
 * - ASensorManager_getSensorList()
 * - ASensorManager_getDefaultSensor()
 * - ASensorManager_getDefaultSensorEx()
 * - ASensorManager_createEventQueue()
 * - ASensorManager_destroyEventQueue()
 */
typedef struct ASensorManager ASensorManager;


struct ASensorEventQueue;
/**
 * {@link ASensorEventQueue} is an opaque type that provides access to
 * {@link ASensorEvent} from hardware sensors.
 *
 * A new {@link ASensorEventQueue} can be obtained using ASensorManager_createEventQueue().
 *
 * This file provides a set of functions to enable and disable
 * sensors, check and get events, and set event rates on a {@link
 * ASensorEventQueue}.
 * - ASensorEventQueue_enableSensor()
 * - ASensorEventQueue_disableSensor()
 * - ASensorEventQueue_hasEvents()
 * - ASensorEventQueue_getEvents()
 * - ASensorEventQueue_setEventRate()
 */
typedef struct ASensorEventQueue ASensorEventQueue;

struct ASensor;
/**
 * {@link ASensor} is an opaque type that provides information about
 * an hardware sensors.
 *
 * A {@link ASensor} pointer can be obtained using
 * ASensorManager_getDefaultSensor(),
 * ASensorManager_getDefaultSensorEx() or from a {@link ASensorList}.
 *
 * This file provides a set of functions to access properties of a
 * {@link ASensor}:
 * - ASensor_getName()
 * - ASensor_getVendor()
 * - ASensor_getType()
 * - ASensor_getResolution()
 * - ASensor_getMinDelay()
 * - ASensor_getFifoMaxEventCount()
 * - ASensor_getFifoReservedEventCount()
 * - ASensor_getStringType()
 * - ASensor_getReportingMode()
 * - ASensor_isWakeUpSensor()
 */
typedef struct ASensor ASensor;
/**
 * {@link ASensorRef} is a type for constant pointers to {@link ASensor}.
 *
 * This is used to define entry in {@link ASensorList} arrays.
 */
typedef ASensor const* ASensorRef;
/**
 * {@link ASensorList} is an array of reference to {@link ASensor}.
 *
 * A {@link ASensorList} can be initialized using ASensorManager_getSensorList().
 */
typedef ASensorRef const* ASensorList;

/*****************************************************************************/

/**
 * Get a reference to the sensor manager. ASensorManager is a singleton
 * per package as different packages may have access to different sensors.
 *
 * Deprecated: Use ASensorManager_getInstanceForPackage(const char*) instead.
 *
 * Example:
 *
 *     ASensorManager* sensorManager = ASensorManager_getInstance();
 *
 */
__attribute__ ((deprecated)) ASensorManager* ASensorManager_getInstance();

/*
 * Get a reference to the sensor manager. ASensorManager is a singleton
 * per package as different packages may have access to different sensors.
 *
 * Example:
 *
 *    ASensorManager* sensorManager = ASensorManager_getInstanceForPackage("foo.bar.baz");
 *
 */
ASensorManager* ASensorManager_getInstanceForPackage(const char* packageName);

/**
 * Returns the list of available sensors.
 */
int ASensorManager_getSensorList(ASensorManager* manager, ASensorList* list);

/**
 * Returns the default sensor for the given type, or NULL if no sensor
 * of that type exists.
 */
ASensor const* ASensorManager_getDefaultSensor(ASensorManager* manager, int type);

/**
 * Returns the default sensor with the given type and wakeUp properties or NULL if no sensor
 * of this type and wakeUp properties exists.
 */
ASensor const* ASensorManager_getDefaultSensorEx(ASensorManager* manager, int type,
        bool wakeUp);

/**
 * Creates a new sensor event queue and associate it with a looper.
 *
 * "ident" is a identifier for the events that will be returned when
 * calling ALooper_pollOnce(). The identifier must be >= 0, or
 * ALOOPER_POLL_CALLBACK if providing a non-NULL callback.
 */
ASensorEventQueue* ASensorManager_createEventQueue(ASensorManager* manager,
        ALooper* looper, int ident, ALooper_callbackFunc callback, void* data);

/**
 * Destroys the event queue and free all resources associated to it.
 */
int ASensorManager_destroyEventQueue(ASensorManager* manager, ASensorEventQueue* queue);


/*****************************************************************************/

/**
 * Enable the selected sensor. Returns a negative error code on failure.
 */
int ASensorEventQueue_enableSensor(ASensorEventQueue* queue, ASensor const* sensor);

/**
 * Disable the selected sensor. Returns a negative error code on failure.
 */
int ASensorEventQueue_disableSensor(ASensorEventQueue* queue, ASensor const* sensor);

/**
 * Sets the delivery rate of events in microseconds for the given sensor.
 * Note that this is a hint only, generally event will arrive at a higher
 * rate. It is an error to set a rate inferior to the value returned by
 * ASensor_getMinDelay().
 * Returns a negative error code on failure.
 */
int ASensorEventQueue_setEventRate(ASensorEventQueue* queue, ASensor const* sensor, int32_t usec);

/**
 * Returns true if there are one or more events available in the
 * sensor queue.  Returns 1 if the queue has events; 0 if
 * it does not have events; and a negative value if there is an error.
 */
int ASensorEventQueue_hasEvents(ASensorEventQueue* queue);

/**
 * Returns the next available events from the queue.  Returns a negative
 * value if no events are available or an error has occurred, otherwise
 * the number of events returned.
 *
 * Examples:
 *   ASensorEvent event;
 *   ssize_t numEvent = ASensorEventQueue_getEvents(queue, &event, 1);
 *
 *   ASensorEvent eventBuffer[8];
 *   ssize_t numEvent = ASensorEventQueue_getEvents(queue, eventBuffer, 8);
 *
 */
ssize_t ASensorEventQueue_getEvents(ASensorEventQueue* queue,
                ASensorEvent* events, size_t count);


/*****************************************************************************/

/**
 * Returns this sensor's name (non localized)
 */
const char* ASensor_getName(ASensor const* sensor);

/**
 * Returns this sensor's vendor's name (non localized)
 */
const char* ASensor_getVendor(ASensor const* sensor);

/**
 * Return this sensor's type
 */
int ASensor_getType(ASensor const* sensor);

/**
 * Returns this sensors's resolution
 */
float ASensor_getResolution(ASensor const* sensor);

/**
 * Returns the minimum delay allowed between events in microseconds.
 * A value of zero means that this sensor doesn't report events at a
 * constant rate, but rather only when a new data is available.
 */
int ASensor_getMinDelay(ASensor const* sensor);

/**
 * Returns the maximum size of batches for this sensor. Batches will often be
 * smaller, as the hardware fifo might be used for other sensors.
 */
int ASensor_getFifoMaxEventCount(ASensor const* sensor);

/**
 * Returns the hardware batch fifo size reserved to this sensor.
 */
int ASensor_getFifoReservedEventCount(ASensor const* sensor);

/**
 * Returns this sensor's string type.
 */
const char* ASensor_getStringType(ASensor const* sensor);

/**
 * Returns the reporting mode for this sensor. One of AREPORTING_MODE_* constants.
 */
int ASensor_getReportingMode(ASensor const* sensor);

/**
 * Returns true if this is a wake up sensor, false otherwise.
 */
bool ASensor_isWakeUpSensor(ASensor const* sensor);

#ifdef __cplusplus
};
#endif

#endif // ANDROID_SENSOR_H

/** @} */<|MERGE_RESOLUTION|>--- conflicted
+++ resolved
@@ -59,11 +59,7 @@
 
 /**
  * Sensor types.
-<<<<<<< HEAD
- * (keep in sync with hardware/sensor.h)
-=======
  * (keep in sync with hardware/sensors.h)
->>>>>>> 335e0e08
  */
 enum {
     /**
@@ -71,15 +67,9 @@
      * reporting-mode: continuous
      *
      *  All values are in SI units (m/s^2) and measure the acceleration of the
-<<<<<<< HEAD
      *  device minus the force of gravity.
      */
-    ASENSOR_TYPE_ACCELEROMETER      = 1,
-=======
-     *  device including the force of gravity.
-     */
     ASENSOR_TYPE_ACCELEROMETER       = 1,
->>>>>>> 335e0e08
     /**
      * {@link ASENSOR_TYPE_MAGNETIC_FIELD}
      * reporting-mode: continuous
@@ -87,11 +77,7 @@
      *  All values are in micro-Tesla (uT) and measure the geomagnetic
      *  field in the X, Y and Z axis.
      */
-<<<<<<< HEAD
-    ASENSOR_TYPE_MAGNETIC_FIELD     = 2,
-=======
     ASENSOR_TYPE_MAGNETIC_FIELD      = 2,
->>>>>>> 335e0e08
     /**
      * {@link ASENSOR_TYPE_GYROSCOPE}
      * reporting-mode: continuous
@@ -99,22 +85,14 @@
      *  All values are in radians/second and measure the rate of rotation
      *  around the X, Y and Z axis.
      */
-<<<<<<< HEAD
-    ASENSOR_TYPE_GYROSCOPE          = 4,
-=======
     ASENSOR_TYPE_GYROSCOPE           = 4,
->>>>>>> 335e0e08
     /**
      * {@link ASENSOR_TYPE_LIGHT}
      * reporting-mode: on-change
      *
      * The light sensor value is returned in SI lux units.
      */
-<<<<<<< HEAD
-    ASENSOR_TYPE_LIGHT              = 5,
-=======
     ASENSOR_TYPE_LIGHT               = 5,
->>>>>>> 335e0e08
     /**
      * {@link ASENSOR_TYPE_PROXIMITY}
      * reporting-mode: on-change
@@ -125,9 +103,6 @@
      * SENSOR_FLAG_WAKE_UP.
      * The value corresponds to the distance to the nearest object in centimeters.
      */
-<<<<<<< HEAD
-    ASENSOR_TYPE_PROXIMITY          = 8
-=======
     ASENSOR_TYPE_PROXIMITY           = 8,
     /**
      * {@link ASENSOR_TYPE_LINEAR_ACCELERATION}
@@ -137,7 +112,6 @@
      *  device not including the force of gravity.
      */
     ASENSOR_TYPE_LINEAR_ACCELERATION = 10
->>>>>>> 335e0e08
 };
 
 /**
