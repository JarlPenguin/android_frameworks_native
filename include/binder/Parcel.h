--- conflicted
+++ resolved
@@ -681,15 +681,11 @@
         return UNEXPECTED_NULL;
     }
 
-<<<<<<< HEAD
-    val->resize(static_cast<size_t>(size));
-=======
     if (val->max_size() < size) {
         return NO_MEMORY;
     }
 
-    val->resize(size);
->>>>>>> 70b9a03d
+    val->resize(static_cast<size_t>(size));
 
     if (val->size() < size) {
         return NO_MEMORY;
