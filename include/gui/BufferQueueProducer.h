/*
 * Copyright 2014 The Android Open Source Project
 *
 * Licensed under the Apache License, Version 2.0 (the "License");
 * you may not use this file except in compliance with the License.
 * You may obtain a copy of the License at
 *
 *      http://www.apache.org/licenses/LICENSE-2.0
 *
 * Unless required by applicable law or agreed to in writing, software
 * distributed under the License is distributed on an "AS IS" BASIS,
 * WITHOUT WARRANTIES OR CONDITIONS OF ANY KIND, either express or implied.
 * See the License for the specific language governing permissions and
 * limitations under the License.
 */

#ifndef ANDROID_GUI_BUFFERQUEUEPRODUCER_H
#define ANDROID_GUI_BUFFERQUEUEPRODUCER_H

#include <gui/BufferQueueDefs.h>
#include <gui/IGraphicBufferProducer.h>

namespace android {

class BufferSlot;

class BufferQueueProducer : public BnGraphicBufferProducer,
                            private IBinder::DeathRecipient {
public:
    friend class BufferQueue; // Needed to access binderDied

    BufferQueueProducer(const sp<BufferQueueCore>& core);
    virtual ~BufferQueueProducer();

    // requestBuffer returns the GraphicBuffer for slot N.
    //
    // In normal operation, this is called the first time slot N is returned
    // by dequeueBuffer.  It must be called again if dequeueBuffer returns
    // flags indicating that previously-returned buffers are no longer valid.
    virtual status_t requestBuffer(int slot, sp<GraphicBuffer>* buf);

    // see IGraphicsBufferProducer::setMaxDequeuedBufferCount
    virtual status_t setMaxDequeuedBufferCount(int maxDequeuedBuffers);

    // see IGraphicsBufferProducer::setAsyncMode
    virtual status_t setAsyncMode(bool async);

    // dequeueBuffer gets the next buffer slot index for the producer to use.
    // If a buffer slot is available then that slot index is written to the
    // location pointed to by the buf argument and a status of OK is returned.
    // If no slot is available then a status of -EBUSY is returned and buf is
    // unmodified.
    //
    // The outFence parameter will be updated to hold the fence associated with
    // the buffer. The contents of the buffer must not be overwritten until the
    // fence signals. If the fence is Fence::NO_FENCE, the buffer may be
    // written immediately.
    //
    // The width and height parameters must be no greater than the minimum of
    // GL_MAX_VIEWPORT_DIMS and GL_MAX_TEXTURE_SIZE (see: glGetIntegerv).
    // An error due to invalid dimensions might not be reported until
    // updateTexImage() is called.  If width and height are both zero, the
    // default values specified by setDefaultBufferSize() are used instead.
    //
    // If the format is 0, the default format will be used.
    //
    // The usage argument specifies gralloc buffer usage flags.  The values
    // are enumerated in gralloc.h, e.g. GRALLOC_USAGE_HW_RENDER.  These
    // will be merged with the usage flags specified by setConsumerUsageBits.
    //
    // The return value may be a negative error value or a non-negative
    // collection of flags.  If the flags are set, the return values are
    // valid, but additional actions must be performed.
    //
    // If IGraphicBufferProducer::BUFFER_NEEDS_REALLOCATION is set, the
    // producer must discard cached GraphicBuffer references for the slot
    // returned in buf.
    // If IGraphicBufferProducer::RELEASE_ALL_BUFFERS is set, the producer
    // must discard cached GraphicBuffer references for all slots.
    //
    // In both cases, the producer will need to call requestBuffer to get a
    // GraphicBuffer handle for the returned slot.
    virtual status_t dequeueBuffer(int *outSlot, sp<Fence>* outFence,
            uint32_t width, uint32_t height, PixelFormat format,
            uint32_t usage);

    // See IGraphicBufferProducer::detachBuffer
    virtual status_t detachBuffer(int slot);

    // See IGraphicBufferProducer::detachNextBuffer
    virtual status_t detachNextBuffer(sp<GraphicBuffer>* outBuffer,
            sp<Fence>* outFence);

    // See IGraphicBufferProducer::attachBuffer
    virtual status_t attachBuffer(int* outSlot, const sp<GraphicBuffer>& buffer);

    // queueBuffer returns a filled buffer to the BufferQueue.
    //
    // Additional data is provided in the QueueBufferInput struct.  Notably,
    // a timestamp must be provided for the buffer. The timestamp is in
    // nanoseconds, and must be monotonically increasing. Its other semantics
    // (zero point, etc) are producer-specific and should be documented by the
    // producer.
    //
    // The caller may provide a fence that signals when all rendering
    // operations have completed.  Alternatively, NO_FENCE may be used,
    // indicating that the buffer is ready immediately.
    //
    // Some values are returned in the output struct: the current settings
    // for default width and height, the current transform hint, and the
    // number of queued buffers.
    virtual status_t queueBuffer(int slot,
            const QueueBufferInput& input, QueueBufferOutput* output);

    // cancelBuffer returns a dequeued buffer to the BufferQueue, but doesn't
    // queue it for use by the consumer.
    //
    // The buffer will not be overwritten until the fence signals.  The fence
    // will usually be the one obtained from dequeueBuffer.
    virtual status_t cancelBuffer(int slot, const sp<Fence>& fence);

    // Query native window attributes.  The "what" values are enumerated in
    // window.h (e.g. NATIVE_WINDOW_FORMAT).
    virtual int query(int what, int* outValue);

    // connect attempts to connect a producer API to the BufferQueue.  This
    // must be called before any other IGraphicBufferProducer methods are
    // called except for getAllocator.  A consumer must already be connected.
    //
    // This method will fail if connect was previously called on the
    // BufferQueue and no corresponding disconnect call was made (i.e. if
    // it's still connected to a producer).
    //
    // APIs are enumerated in window.h (e.g. NATIVE_WINDOW_API_CPU).
    virtual status_t connect(const sp<IProducerListener>& listener,
            int api, bool producerControlledByApp, QueueBufferOutput* output);

    // disconnect attempts to disconnect a producer API from the BufferQueue.
    // Calling this method will cause any subsequent calls to other
    // IGraphicBufferProducer methods to fail except for getAllocator and connect.
    // Successfully calling connect after this will allow the other methods to
    // succeed again.
    //
    // This method will fail if the the BufferQueue is not currently
    // connected to the specified producer API.
    virtual status_t disconnect(int api);

    // Attaches a sideband buffer stream to the IGraphicBufferProducer.
    //
    // A sideband stream is a device-specific mechanism for passing buffers
    // from the producer to the consumer without using dequeueBuffer/
    // queueBuffer. If a sideband stream is present, the consumer can choose
    // whether to acquire buffers from the sideband stream or from the queued
    // buffers.
    //
    // Passing NULL or a different stream handle will detach the previous
    // handle if any.
    virtual status_t setSidebandStream(const sp<NativeHandle>& stream);

    // See IGraphicBufferProducer::allocateBuffers
    virtual void allocateBuffers(uint32_t width, uint32_t height,
            PixelFormat format, uint32_t usage);

    // See IGraphicBufferProducer::allowAllocation
    virtual status_t allowAllocation(bool allow);

    // See IGraphicBufferProducer::setGenerationNumber
    virtual status_t setGenerationNumber(uint32_t generationNumber);

    // See IGraphicBufferProducer::getConsumerName
    virtual String8 getConsumerName() const override;

    // See IGraphicBufferProducer::getNextFrameNumber
    virtual uint64_t getNextFrameNumber() const override;

    // See IGraphicBufferProducer::setSharedBufferMode
    virtual status_t setSharedBufferMode(bool sharedBufferMode) override;

    // See IGraphicBufferProducer::setAutoRefresh
    virtual status_t setAutoRefresh(bool autoRefresh) override;

    // See IGraphicBufferProducer::setDequeueTimeout
    virtual status_t setDequeueTimeout(nsecs_t timeout) override;

    // See IGraphicBufferProducer::getLastQueuedBuffer
    virtual status_t getLastQueuedBuffer(sp<GraphicBuffer>* outBuffer,
            sp<Fence>* outFence, float outTransformMatrix[16]) override;

<<<<<<< HEAD
    // See IGraphicBufferProducer::getFrameTimestamps
    virtual bool getFrameTimestamps(uint64_t frameNumber,
            FrameTimestamps* outTimestamps) const override;
=======
    // See IGraphicBufferProducer::getUniqueId
    virtual status_t getUniqueId(uint64_t* outId) const override;
>>>>>>> 8e3e92b9

private:
    // This is required by the IBinder::DeathRecipient interface
    virtual void binderDied(const wp<IBinder>& who);

    // Returns the slot of the next free buffer if one is available or
    // BufferQueueCore::INVALID_BUFFER_SLOT otherwise
    int getFreeBufferLocked() const;

    // Returns the next free slot if one is available or
    // BufferQueueCore::INVALID_BUFFER_SLOT otherwise
    int getFreeSlotLocked() const;

    // waitForFreeSlotThenRelock finds the oldest slot in the FREE state. It may
    // block if there are no available slots and we are not in non-blocking
    // mode (producer and consumer controlled by the application). If it blocks,
    // it will release mCore->mMutex while blocked so that other operations on
    // the BufferQueue may succeed.
    enum class FreeSlotCaller {
        Dequeue,
        Attach,
    };
    status_t waitForFreeSlotThenRelock(FreeSlotCaller caller, int* found) const;

    sp<BufferQueueCore> mCore;

    // This references mCore->mSlots. Lock mCore->mMutex while accessing.
    BufferQueueDefs::SlotsType& mSlots;

    // This is a cached copy of the name stored in the BufferQueueCore.
    // It's updated during connect and dequeueBuffer (which should catch
    // most updates).
    String8 mConsumerName;

    uint32_t mStickyTransform;

    // This saves the fence from the last queueBuffer, such that the
    // next queueBuffer call can throttle buffer production. The prior
    // queueBuffer's fence is not nessessarily available elsewhere,
    // since the previous buffer might have already been acquired.
    sp<Fence> mLastQueueBufferFence;

    Rect mLastQueuedCrop;
    uint32_t mLastQueuedTransform;

    // Take-a-ticket system for ensuring that onFrame* callbacks are called in
    // the order that frames are queued. While the BufferQueue lock
    // (mCore->mMutex) is held, a ticket is retained by the producer. After
    // dropping the BufferQueue lock, the producer must wait on the condition
    // variable until the current callback ticket matches its retained ticket.
    Mutex mCallbackMutex;
    int mNextCallbackTicket; // Protected by mCore->mMutex
    int mCurrentCallbackTicket; // Protected by mCallbackMutex
    Condition mCallbackCondition;

    // Sets how long dequeueBuffer or attachBuffer will block if a buffer or
    // slot is not yet available.
    nsecs_t mDequeueTimeout;

}; // class BufferQueueProducer

} // namespace android

#endif<|MERGE_RESOLUTION|>--- conflicted
+++ resolved
@@ -186,14 +186,12 @@
     virtual status_t getLastQueuedBuffer(sp<GraphicBuffer>* outBuffer,
             sp<Fence>* outFence, float outTransformMatrix[16]) override;
 
-<<<<<<< HEAD
     // See IGraphicBufferProducer::getFrameTimestamps
     virtual bool getFrameTimestamps(uint64_t frameNumber,
             FrameTimestamps* outTimestamps) const override;
-=======
+
     // See IGraphicBufferProducer::getUniqueId
     virtual status_t getUniqueId(uint64_t* outId) const override;
->>>>>>> 8e3e92b9
 
 private:
     // This is required by the IBinder::DeathRecipient interface
