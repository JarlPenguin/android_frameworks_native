/*
 * Copyright (C) 2008 The Android Open Source Project
 *
 * Licensed under the Apache License, Version 2.0 (the "License");
 * you may not use this file except in compliance with the License.
 * You may obtain a copy of the License at
 *
 *      http://www.apache.org/licenses/LICENSE-2.0
 *
 * Unless required by applicable law or agreed to in writing, software
 * distributed under the License is distributed on an "AS IS" BASIS,
 * WITHOUT WARRANTIES OR CONDITIONS OF ANY KIND, either express or implied.
 * See the License for the specific language governing permissions and
 * limitations under the License.
 */

#include <dirent.h>
#include <errno.h>
#include <fcntl.h>
#include <limits.h>
#include <poll.h>
#include <signal.h>
#include <stdarg.h>
#include <stdio.h>
#include <stdlib.h>
#include <string>
#include <string.h>
#include <sys/inotify.h>
#include <sys/stat.h>
#include <sys/sysconf.h>
#include <sys/time.h>
#include <sys/wait.h>
#include <sys/klog.h>
#include <time.h>
#include <unistd.h>
#include <vector>
#include <sys/prctl.h>

#define LOG_TAG "dumpstate"
#include <cutils/debugger.h>
#include <cutils/log.h>
#include <cutils/properties.h>
#include <cutils/sockets.h>
#include <private/android_filesystem_config.h>

#include <selinux/android.h>

#include "dumpstate.h"

static const int64_t NANOS_PER_SEC = 1000000000;

/* list of native processes to include in the native dumps */
static const char* native_processes_to_dump[] = {
        "/system/bin/audioserver",
        "/system/bin/cameraserver",
        "/system/bin/drmserver",
        "/system/bin/mediaserver",
        "/system/bin/sdcard",
        "/system/bin/surfaceflinger",
        "/system/bin/vehicle_network_service",
        NULL,
};

DurationReporter::DurationReporter(const char *title) : DurationReporter(title, stdout) {}

DurationReporter::DurationReporter(const char *title, FILE *out) {
    title_ = title;
    if (title) {
        started_ = DurationReporter::nanotime();
    }
    out_ = out;
}

DurationReporter::~DurationReporter() {
    if (title_) {
        uint64_t elapsed = DurationReporter::nanotime() - started_;
        // Use "Yoda grammar" to make it easier to grep|sort sections.
        if (out_) {
            fprintf(out_, "------ %.3fs was the duration of '%s' ------\n",
                   (float) elapsed / NANOS_PER_SEC, title_);
        } else {
            MYLOGD("Duration of '%s': %.3fs\n", title_, (float) elapsed / NANOS_PER_SEC);
        }
    }
}

uint64_t DurationReporter::DurationReporter::nanotime() {
    struct timespec ts;
    clock_gettime(CLOCK_MONOTONIC, &ts);
    return (uint64_t) ts.tv_sec * NANOS_PER_SEC + ts.tv_nsec;
}

void for_each_userid(void (*func)(int), const char *header) {
    ON_DRY_RUN_RETURN();
    DIR *d;
    struct dirent *de;

    if (header) printf("\n------ %s ------\n", header);
    func(0);

    if (!(d = opendir("/data/system/users"))) {
        printf("Failed to open /data/system/users (%s)\n", strerror(errno));
        return;
    }

    while ((de = readdir(d))) {
        int userid;
        if (de->d_type != DT_DIR || !(userid = atoi(de->d_name))) {
            continue;
        }
        func(userid);
    }

    closedir(d);
}

static void __for_each_pid(void (*helper)(int, const char *, void *), const char *header, void *arg) {
    DIR *d;
    struct dirent *de;

    if (!(d = opendir("/proc"))) {
        printf("Failed to open /proc (%s)\n", strerror(errno));
        return;
    }

    if (header) printf("\n------ %s ------\n", header);
    while ((de = readdir(d))) {
        int pid;
        int fd;
        char cmdpath[255];
        char cmdline[255];

        if (!(pid = atoi(de->d_name))) {
            continue;
        }

        memset(cmdline, 0, sizeof(cmdline));

        snprintf(cmdpath, sizeof(cmdpath), "/proc/%d/cmdline", pid);
        if ((fd = TEMP_FAILURE_RETRY(open(cmdpath, O_RDONLY | O_CLOEXEC))) >= 0) {
            TEMP_FAILURE_RETRY(read(fd, cmdline, sizeof(cmdline) - 2));
            close(fd);
            if (cmdline[0]) {
                helper(pid, cmdline, arg);
                continue;
            }
        }

        // if no cmdline, a kernel thread has comm
        snprintf(cmdpath, sizeof(cmdpath), "/proc/%d/comm", pid);
        if ((fd = TEMP_FAILURE_RETRY(open(cmdpath, O_RDONLY | O_CLOEXEC))) >= 0) {
            TEMP_FAILURE_RETRY(read(fd, cmdline + 1, sizeof(cmdline) - 4));
            close(fd);
            if (cmdline[1]) {
                cmdline[0] = '[';
                size_t len = strcspn(cmdline, "\f\b\r\n");
                cmdline[len] = ']';
                cmdline[len+1] = '\0';
            }
        }
        if (!cmdline[0]) {
            strcpy(cmdline, "N/A");
        }
        helper(pid, cmdline, arg);
    }

    closedir(d);
}

static void for_each_pid_helper(int pid, const char *cmdline, void *arg) {
    for_each_pid_func *func = (for_each_pid_func*) arg;
    func(pid, cmdline);
}

void for_each_pid(for_each_pid_func func, const char *header) {
    ON_DRY_RUN_RETURN();
<<<<<<< HEAD
  __for_each_pid(for_each_pid_helper, header, (void *)func);
=======
    __for_each_pid(for_each_pid_helper, header, (void *) func);
>>>>>>> c1c11d20
}

static void for_each_tid_helper(int pid, const char *cmdline, void *arg) {
    DIR *d;
    struct dirent *de;
    char taskpath[255];
    for_each_tid_func *func = (for_each_tid_func *) arg;

    sprintf(taskpath, "/proc/%d/task", pid);

    if (!(d = opendir(taskpath))) {
        printf("Failed to open %s (%s)\n", taskpath, strerror(errno));
        return;
    }

    func(pid, pid, cmdline);

    while ((de = readdir(d))) {
        int tid;
        int fd;
        char commpath[255];
        char comm[255];

        if (!(tid = atoi(de->d_name))) {
            continue;
        }

        if (tid == pid)
            continue;

        sprintf(commpath,"/proc/%d/comm", tid);
        memset(comm, 0, sizeof(comm));
        if ((fd = TEMP_FAILURE_RETRY(open(commpath, O_RDONLY | O_CLOEXEC))) < 0) {
            strcpy(comm, "N/A");
        } else {
            char *c;
            TEMP_FAILURE_RETRY(read(fd, comm, sizeof(comm) - 2));
            close(fd);

            c = strrchr(comm, '\n');
            if (c) {
                *c = '\0';
            }
        }
        func(pid, tid, comm);
    }

    closedir(d);
}

void for_each_tid(for_each_tid_func func, const char *header) {
    ON_DRY_RUN_RETURN();
    __for_each_pid(for_each_tid_helper, header, (void *) func);
}

void show_wchan(int pid, int tid, const char *name) {
    ON_DRY_RUN_RETURN();
    char path[255];
    char buffer[255];
    int fd, ret, save_errno;
    char name_buffer[255];

    memset(buffer, 0, sizeof(buffer));

    sprintf(path, "/proc/%d/wchan", tid);
    if ((fd = TEMP_FAILURE_RETRY(open(path, O_RDONLY | O_CLOEXEC))) < 0) {
        printf("Failed to open '%s' (%s)\n", path, strerror(errno));
        return;
    }

    ret = TEMP_FAILURE_RETRY(read(fd, buffer, sizeof(buffer)));
    save_errno = errno;
    close(fd);

    if (ret < 0) {
        printf("Failed to read '%s' (%s)\n", path, strerror(save_errno));
        return;
    }

    snprintf(name_buffer, sizeof(name_buffer), "%*s%s",
             pid == tid ? 0 : 3, "", name);

    printf("%-7d %-32s %s\n", tid, name_buffer, buffer);

    return;
}

// print time in centiseconds
static void snprcent(char *buffer, size_t len, size_t spc,
                     unsigned long long time) {
    static long hz; // cache discovered hz

    if (hz <= 0) {
        hz = sysconf(_SC_CLK_TCK);
        if (hz <= 0) {
            hz = 1000;
        }
    }

    // convert to centiseconds
    time = (time * 100 + (hz / 2)) / hz;

    char str[16];

    snprintf(str, sizeof(str), " %llu.%02u",
             time / 100, (unsigned)(time % 100));
    size_t offset = strlen(buffer);
    snprintf(buffer + offset, (len > offset) ? len - offset : 0,
             "%*s", (spc > offset) ? (int)(spc - offset) : 0, str);
}

// print permille as a percent
static void snprdec(char *buffer, size_t len, size_t spc, unsigned permille) {
    char str[16];

    snprintf(str, sizeof(str), " %u.%u%%", permille / 10, permille % 10);
    size_t offset = strlen(buffer);
    snprintf(buffer + offset, (len > offset) ? len - offset : 0,
             "%*s", (spc > offset) ? (int)(spc - offset) : 0, str);
}

void show_showtime(int pid, const char *name) {
    ON_DRY_RUN_RETURN();
    char path[255];
    char buffer[1023];
    int fd, ret, save_errno;

    memset(buffer, 0, sizeof(buffer));

    sprintf(path, "/proc/%d/stat", pid);
    if ((fd = TEMP_FAILURE_RETRY(open(path, O_RDONLY | O_CLOEXEC))) < 0) {
        printf("Failed to open '%s' (%s)\n", path, strerror(errno));
        return;
    }

    ret = TEMP_FAILURE_RETRY(read(fd, buffer, sizeof(buffer)));
    save_errno = errno;
    close(fd);

    if (ret < 0) {
        printf("Failed to read '%s' (%s)\n", path, strerror(save_errno));
        return;
    }

    // field 14 is utime
    // field 15 is stime
    // field 42 is iotime
    unsigned long long utime = 0, stime = 0, iotime = 0;
    if (sscanf(buffer,
               "%*llu %*s %*s %*lld %*lld %*lld %*lld %*lld %*lld %*lld %*lld "
               "%*lld %*lld %llu %llu %*lld %*lld %*lld %*lld %*lld %*lld "
               "%*lld %*lld %*lld %*lld %*lld %*lld %*lld %*lld %*lld %*lld "
               "%*lld %*lld %*lld %*lld %*lld %*lld %*lld %*lld %*lld %llu ",
               &utime, &stime, &iotime) != 3) {
        return;
    }

    unsigned long long total = utime + stime;
    if (!total) {
        return;
    }

    unsigned permille = (iotime * 1000 + (total / 2)) / total;
    if (permille > 1000) {
        permille = 1000;
    }

    // try to beautify and stabilize columns at <80 characters
    snprintf(buffer, sizeof(buffer), "%-6d%s", pid, name);
    if ((name[0] != '[') || utime) {
        snprcent(buffer, sizeof(buffer), 57, utime);
    }
    snprcent(buffer, sizeof(buffer), 65, stime);
    if ((name[0] != '[') || iotime) {
        snprcent(buffer, sizeof(buffer), 73, iotime);
    }
    if (iotime) {
        snprdec(buffer, sizeof(buffer), 79, permille);
    }
    puts(buffer); // adds a trailing newline

    return;
}

void do_dmesg() {
<<<<<<< HEAD
    const char *title = "KERNEL LOG (dmesg)";
    DurationReporter duration_reporter(title);
    printf("------ %s ------\n", title);

=======
    printf("------ KERNEL LOG (dmesg) ------\n");
>>>>>>> c1c11d20
    ON_DRY_RUN_RETURN();
    /* Get size of kernel buffer */
    int size = klogctl(KLOG_SIZE_BUFFER, NULL, 0);
    if (size <= 0) {
        printf("Unexpected klogctl return value: %d\n\n", size);
        return;
    }
    char *buf = (char *) malloc(size + 1);
    if (buf == NULL) {
        printf("memory allocation failed\n\n");
        return;
    }
    int retval = klogctl(KLOG_READ_ALL, buf, size);
    if (retval < 0) {
        printf("klogctl failure\n\n");
        free(buf);
        return;
    }
    buf[retval] = '\0';
    printf("%s\n\n", buf);
    free(buf);
    return;
}

void do_showmap(int pid, const char *name) {
    char title[255];
    char arg[255];

    sprintf(title, "SHOW MAP %d (%s)", pid, name);
    sprintf(arg, "%d", pid);
    run_command(title, 10, SU_PATH, "root", "showmap", arg, NULL);
}

static int _dump_file_from_fd(const char *title, const char *path, int fd) {
    if (title) {
        printf("------ %s (%s", title, path);

        struct stat st;
        // Only show the modification time of non-device files.
        size_t path_len = strlen(path);
        if ((path_len < 6 || memcmp(path, "/proc/", 6)) &&
                (path_len < 5 || memcmp(path, "/sys/", 5)) &&
                (path_len < 3 || memcmp(path, "/d/", 3)) &&
                !fstat(fd, &st)) {
            char stamp[80];
            time_t mtime = st.st_mtime;
            strftime(stamp, sizeof(stamp), "%Y-%m-%d %H:%M:%S", localtime(&mtime));
            printf(": %s", stamp);
        }
        printf(") ------\n");
    }
    ON_DRY_RUN({ update_progress(WEIGHT_FILE); close(fd); return 0; });

    bool newline = false;
    fd_set read_set;
    struct timeval tm;
    while (1) {
        FD_ZERO(&read_set);
        FD_SET(fd, &read_set);
        /* Timeout if no data is read for 30 seconds. */
        tm.tv_sec = 30;
        tm.tv_usec = 0;
        uint64_t elapsed = DurationReporter::nanotime();
        int ret = TEMP_FAILURE_RETRY(select(fd + 1, &read_set, NULL, NULL, &tm));
        if (ret == -1) {
            printf("*** %s: select failed: %s\n", path, strerror(errno));
            newline = true;
            break;
        } else if (ret == 0) {
            elapsed = DurationReporter::nanotime() - elapsed;
            printf("*** %s: Timed out after %.3fs\n", path,
                   (float) elapsed / NANOS_PER_SEC);
            newline = true;
            break;
        } else {
            char buffer[65536];
            ssize_t bytes_read = TEMP_FAILURE_RETRY(read(fd, buffer, sizeof(buffer)));
            if (bytes_read > 0) {
                fwrite(buffer, bytes_read, 1, stdout);
                newline = (buffer[bytes_read-1] == '\n');
            } else {
                if (bytes_read == -1) {
                    printf("*** %s: Failed to read from fd: %s", path, strerror(errno));
                    newline = true;
                }
                break;
            }
        }
    }
    update_progress(WEIGHT_FILE);
    close(fd);

    if (!newline) printf("\n");
    if (title) printf("\n");
    return 0;
}

/* prints the contents of a file */
int dump_file(const char *title, const char *path) {
<<<<<<< HEAD
    DurationReporter duration_reporter(title);
=======
    if (title) printf("------ %s (%s) ------\n", title, path);
    ON_DRY_RUN_RETURN(0);

>>>>>>> c1c11d20
    int fd = TEMP_FAILURE_RETRY(open(path, O_RDONLY | O_NONBLOCK | O_CLOEXEC));
    if (fd < 0) {
        int err = errno;
        printf("*** %s: %s\n", path, strerror(err));
        if (title) printf("\n");
        return -1;
    }
    return _dump_file_from_fd(title, path, fd);
}

/* calls skip to gate calling dump_from_fd recursively
 * in the specified directory. dump_from_fd defaults to
 * dump_file_from_fd above when set to NULL. skip defaults
 * to false when set to NULL. dump_from_fd will always be
 * called with title NULL.
 */
int dump_files(const char *title, const char *dir,
        bool (*skip)(const char *path),
        int (*dump_from_fd)(const char *title, const char *path, int fd)) {
    DurationReporter duration_reporter(title);
    DIR *dirp;
    struct dirent *d;
    char *newpath = NULL;
    const char *slash = "/";
    int fd, retval = 0;

    if (title) {
        printf("------ %s (%s) ------\n", title, dir);
    }
    ON_DRY_RUN_RETURN(0);

    if (dir[strlen(dir) - 1] == '/') {
        ++slash;
    }
    dirp = opendir(dir);
    if (dirp == NULL) {
        retval = -errno;
        fprintf(stderr, "%s: %s\n", dir, strerror(errno));
        return retval;
    }

    if (!dump_from_fd) {
        dump_from_fd = dump_file_from_fd;
    }
    for (; ((d = readdir(dirp))); free(newpath), newpath = NULL) {
        if ((d->d_name[0] == '.')
         && (((d->d_name[1] == '.') && (d->d_name[2] == '\0'))
          || (d->d_name[1] == '\0'))) {
            continue;
        }
        asprintf(&newpath, "%s%s%s%s", dir, slash, d->d_name,
                 (d->d_type == DT_DIR) ? "/" : "");
        if (!newpath) {
            retval = -errno;
            continue;
        }
        if (skip && (*skip)(newpath)) {
            continue;
        }
        if (d->d_type == DT_DIR) {
            int ret = dump_files(NULL, newpath, skip, dump_from_fd);
            if (ret < 0) {
                retval = ret;
            }
            continue;
        }
        fd = TEMP_FAILURE_RETRY(open(newpath, O_RDONLY | O_NONBLOCK | O_CLOEXEC));
        if (fd < 0) {
            retval = fd;
            printf("*** %s: %s\n", newpath, strerror(errno));
            continue;
        }
        (*dump_from_fd)(NULL, newpath, fd);
    }
    closedir(dirp);
    if (title) {
        printf("\n");
    }
    return retval;
}

/* fd must have been opened with the flag O_NONBLOCK. With this flag set,
 * it's possible to avoid issues where opening the file itself can get
 * stuck.
 */
int dump_file_from_fd(const char *title, const char *path, int fd) {
    ON_DRY_RUN_RETURN(0);
    int flags = fcntl(fd, F_GETFL);
    if (flags == -1) {
        printf("*** %s: failed to get flags on fd %d: %s\n", path, fd, strerror(errno));
        close(fd);
        return -1;
    } else if (!(flags & O_NONBLOCK)) {
        printf("*** %s: fd must have O_NONBLOCK set.\n", path);
        close(fd);
        return -1;
    }
    return _dump_file_from_fd(title, path, fd);
}

bool waitpid_with_timeout(pid_t pid, int timeout_seconds, int* status) {
    sigset_t child_mask, old_mask;
    sigemptyset(&child_mask);
    sigaddset(&child_mask, SIGCHLD);

    if (sigprocmask(SIG_BLOCK, &child_mask, &old_mask) == -1) {
        printf("*** sigprocmask failed: %s\n", strerror(errno));
        return false;
    }

    struct timespec ts;
    ts.tv_sec = timeout_seconds;
    ts.tv_nsec = 0;
    int ret = TEMP_FAILURE_RETRY(sigtimedwait(&child_mask, NULL, &ts));
    int saved_errno = errno;
    // Set the signals back the way they were.
    if (sigprocmask(SIG_SETMASK, &old_mask, NULL) == -1) {
        printf("*** sigprocmask failed: %s\n", strerror(errno));
        if (ret == 0) {
            return false;
        }
    }
    if (ret == -1) {
        errno = saved_errno;
        if (errno == EAGAIN) {
            errno = ETIMEDOUT;
        } else {
            printf("*** sigtimedwait failed: %s\n", strerror(errno));
        }
        return false;
    }

    pid_t child_pid = waitpid(pid, status, WNOHANG);
    if (child_pid != pid) {
        if (child_pid != -1) {
            printf("*** Waiting for pid %d, got pid %d instead\n", pid, child_pid);
        } else {
            printf("*** waitpid failed: %s\n", strerror(errno));
        }
        return false;
    }
    return true;
}

int run_command(const char *title, int timeout_seconds, const char *command, ...) {
    DurationReporter duration_reporter(title);
    fflush(stdout);

    const char *args[1024] = {command};
    size_t arg;
    va_list ap;
    va_start(ap, command);
    if (title) printf("------ %s (%s", title, command);
    for (arg = 1; arg < sizeof(args) / sizeof(args[0]); ++arg) {
        args[arg] = va_arg(ap, const char *);
        if (args[arg] == NULL) break;
        if (title) printf(" %s", args[arg]);
    }
    if (title) printf(") ------\n");
    fflush(stdout);

<<<<<<< HEAD
    ON_DRY_RUN({ update_progress(timeout_seconds); va_end(ap); return 0; });

    int status = run_command_always(title, timeout_seconds, args);
    va_end(ap);
    return status;
=======
    const char *args[1024] = {command};
    size_t arg;
    va_list ap;
    va_start(ap, command);
    if (title) printf("------ %s (%s", title, command);
    for (arg = 1; arg < sizeof(args) / sizeof(args[0]); ++arg) {
        args[arg] = va_arg(ap, const char *);
        if (args[arg] == NULL) break;
        if (title) printf(" %s", args[arg]);
    }
    if (title) printf(") ------\n");
    fflush(stdout);

    ON_DRY_RUN_RETURN(0);

    return run_command_always(title, timeout_seconds, args);
>>>>>>> c1c11d20
}

/* forks a command and waits for it to finish */
int run_command_always(const char *title, int timeout_seconds, const char *args[]) {
<<<<<<< HEAD
    /* TODO: for now we're simplifying the progress calculation by using the timeout as the weight.
     * It's a good approximation for most cases, except when calling dumpsys, where its weight
     * should be much higher proportionally to its timeout. */
    int weight = timeout_seconds;

    const char *command = args[0];
    uint64_t start = DurationReporter::nanotime();
=======
    const char *command = args[0];

    uint64_t start = nanotime();
>>>>>>> c1c11d20
    pid_t pid = fork();

    /* handle error case */
    if (pid < 0) {
        printf("*** fork: %s\n", strerror(errno));
        return pid;
    }

    /* handle child case */
    if (pid == 0) {

        /* make sure the child dies when dumpstate dies */
        prctl(PR_SET_PDEATHSIG, SIGKILL);

        /* just ignore SIGPIPE, will go down with parent's */
        struct sigaction sigact;
        memset(&sigact, 0, sizeof(sigact));
        sigact.sa_handler = SIG_IGN;
        sigaction(SIGPIPE, &sigact, NULL);

        execvp(command, (char**) args);
        printf("*** exec(%s): %s\n", command, strerror(errno));
        fflush(stdout);
        _exit(-1);
    }

    /* handle parent case */
    int status;
    bool ret = waitpid_with_timeout(pid, timeout_seconds, &status);
    uint64_t elapsed = DurationReporter::nanotime() - start;
    if (!ret) {
        if (errno == ETIMEDOUT) {
            printf("*** %s: Timed out after %.3fs (killing pid %d)\n", command,
                   (float) elapsed / NANOS_PER_SEC, pid);
        } else {
            printf("*** %s: Error after %.4fs (killing pid %d)\n", command,
                   (float) elapsed / NANOS_PER_SEC, pid);
        }
        kill(pid, SIGTERM);
        if (!waitpid_with_timeout(pid, 5, NULL)) {
            kill(pid, SIGKILL);
            if (!waitpid_with_timeout(pid, 5, NULL)) {
                printf("*** %s: Cannot kill %d even with SIGKILL.\n", command, pid);
            }
        }
        return -1;
    }

    if (WIFSIGNALED(status)) {
        printf("*** %s: Killed by signal %d\n", command, WTERMSIG(status));
    } else if (WIFEXITED(status) && WEXITSTATUS(status) > 0) {
        printf("*** %s: Exit code %d\n", command, WEXITSTATUS(status));
    }

    if (weight > 0) {
        update_progress(weight);
    }
    return status;
}

void send_broadcast(const std::string& action, const std::vector<std::string>& args) {
    if (args.size() > 1000) {
        fprintf(stderr, "send_broadcast: too many arguments (%d)\n", (int) args.size());
        return;
    }
    const char *am_args[1024] = { "/system/bin/am", "broadcast",
                                  "--user", "0", "-a", action.c_str() };
    size_t am_index = 5; // Starts at the index of last initial value above.
    for (const std::string& arg : args) {
        am_args[++am_index] = arg.c_str();
    }
    // Always terminate with NULL.
    am_args[am_index + 1] = NULL;
    run_command_always(NULL, 5, am_args);
}

size_t num_props = 0;
static char* props[2000];

static void print_prop(const char *key, const char *name, void *user) {
    (void) user;
    if (num_props < sizeof(props) / sizeof(props[0])) {
        char buf[PROPERTY_KEY_MAX + PROPERTY_VALUE_MAX + 10];
        snprintf(buf, sizeof(buf), "[%s]: [%s]\n", key, name);
        props[num_props++] = strdup(buf);
    }
}

static int compare_prop(const void *a, const void *b) {
    return strcmp(*(char * const *) a, *(char * const *) b);
}

/* prints all the system properties */
void print_properties() {
<<<<<<< HEAD
    const char* title = "SYSTEM PROPERTIES";
    DurationReporter duration_reporter(title);
    printf("------ %s ------\n", title);
=======
    printf("------ SYSTEM PROPERTIES ------\n");
>>>>>>> c1c11d20
    ON_DRY_RUN_RETURN();
    size_t i;
    num_props = 0;
    property_list(print_prop, NULL);
    qsort(&props, num_props, sizeof(props[0]), compare_prop);

    for (i = 0; i < num_props; ++i) {
        fputs(props[i], stdout);
        free(props[i]);
    }
    printf("\n");
}

/* redirect output to a service control socket */
void redirect_to_socket(FILE *redirect, const char *service) {
    int s = android_get_control_socket(service);
    if (s < 0) {
        fprintf(stderr, "android_get_control_socket(%s): %s\n", service, strerror(errno));
        exit(1);
    }
    fcntl(s, F_SETFD, FD_CLOEXEC);
    if (listen(s, 4) < 0) {
        fprintf(stderr, "listen(control socket): %s\n", strerror(errno));
        exit(1);
    }

    struct sockaddr addr;
    socklen_t alen = sizeof(addr);
    int fd = accept(s, &addr, &alen);
    if (fd < 0) {
        fprintf(stderr, "accept(control socket): %s\n", strerror(errno));
        exit(1);
    }

    fflush(redirect);
    dup2(fd, fileno(redirect));
    close(fd);
}

void create_parent_dirs(const char *path) {
    char *chp = (char*) path;

    /* skip initial slash */
    if (chp[0] == '/')
        chp++;

    /* create leading directories, if necessary */
    struct stat dir_stat;
    while (chp && chp[0]) {
        chp = strchr(chp, '/');
        if (chp) {
            *chp = 0;
            if (stat(path, &dir_stat) == -1 || !S_ISDIR(dir_stat.st_mode)) {
                MYLOGI("Creating directory %s\n", path);
                if (mkdir(path, 0770)) { /* drwxrwx--- */
                    MYLOGE("Unable to create directory %s: %s\n", path, strerror(errno));
                } else if (chown(path, AID_SHELL, AID_SHELL)) {
                    MYLOGE("Unable to change ownership of dir %s: %s\n", path, strerror(errno));
                }
            }
            *chp++ = '/';
        }
    }
}

/* redirect output to a file */
void redirect_to_file(FILE *redirect, char *path) {
    create_parent_dirs(path);

    int fd = TEMP_FAILURE_RETRY(open(path, O_WRONLY | O_CREAT | O_TRUNC | O_CLOEXEC | O_NOFOLLOW,
                                     S_IRUSR | S_IWUSR | S_IRGRP | S_IROTH));
    if (fd < 0) {
        fprintf(stderr, "%s: %s\n", path, strerror(errno));
        exit(1);
    }

    TEMP_FAILURE_RETRY(dup2(fd, fileno(redirect)));
    close(fd);
}

static bool should_dump_native_traces(const char* path) {
    for (const char** p = native_processes_to_dump; *p; p++) {
        if (!strcmp(*p, path)) {
            return true;
        }
    }
    return false;
}

/* dump Dalvik and native stack traces, return the trace file location (NULL if none) */
const char *dump_traces() {
<<<<<<< HEAD
    DurationReporter duration_reporter("DUMP TRACES", NULL);
=======
>>>>>>> c1c11d20
    ON_DRY_RUN_RETURN(NULL);
    const char* result = NULL;

    char traces_path[PROPERTY_VALUE_MAX] = "";
    property_get("dalvik.vm.stack-trace-file", traces_path, "");
    if (!traces_path[0]) return NULL;

    /* move the old traces.txt (if any) out of the way temporarily */
    char anr_traces_path[PATH_MAX];
    strlcpy(anr_traces_path, traces_path, sizeof(anr_traces_path));
    strlcat(anr_traces_path, ".anr", sizeof(anr_traces_path));
    if (rename(traces_path, anr_traces_path) && errno != ENOENT) {
        fprintf(stderr, "rename(%s, %s): %s\n", traces_path, anr_traces_path, strerror(errno));
        return NULL;  // Can't rename old traces.txt -- no permission? -- leave it alone instead
    }

    /* create a new, empty traces.txt file to receive stack dumps */
    int fd = TEMP_FAILURE_RETRY(open(traces_path, O_CREAT | O_WRONLY | O_TRUNC | O_NOFOLLOW | O_CLOEXEC,
                                     0666));  /* -rw-rw-rw- */
    if (fd < 0) {
        fprintf(stderr, "%s: %s\n", traces_path, strerror(errno));
        return NULL;
    }
    int chmod_ret = fchmod(fd, 0666);
    if (chmod_ret < 0) {
        fprintf(stderr, "fchmod on %s failed: %s\n", traces_path, strerror(errno));
        close(fd);
        return NULL;
    }

    /* Variables below must be initialized before 'goto' statements */
    int dalvik_found = 0;
    int ifd, wfd = -1;

    /* walk /proc and kill -QUIT all Dalvik processes */
    DIR *proc = opendir("/proc");
    if (proc == NULL) {
        fprintf(stderr, "/proc: %s\n", strerror(errno));
        goto error_close_fd;
    }

    /* use inotify to find when processes are done dumping */
    ifd = inotify_init();
    if (ifd < 0) {
        fprintf(stderr, "inotify_init: %s\n", strerror(errno));
        goto error_close_fd;
    }

    wfd = inotify_add_watch(ifd, traces_path, IN_CLOSE_WRITE);
    if (wfd < 0) {
        fprintf(stderr, "inotify_add_watch(%s): %s\n", traces_path, strerror(errno));
        goto error_close_ifd;
    }

    struct dirent *d;
    while ((d = readdir(proc))) {
        int pid = atoi(d->d_name);
        if (pid <= 0) continue;

        char path[PATH_MAX];
        char data[PATH_MAX];
        snprintf(path, sizeof(path), "/proc/%d/exe", pid);
        ssize_t len = readlink(path, data, sizeof(data) - 1);
        if (len <= 0) {
            continue;
        }
        data[len] = '\0';

        if (!strncmp(data, "/system/bin/app_process", strlen("/system/bin/app_process"))) {
            /* skip zygote -- it won't dump its stack anyway */
            snprintf(path, sizeof(path), "/proc/%d/cmdline", pid);
            int cfd = TEMP_FAILURE_RETRY(open(path, O_RDONLY | O_CLOEXEC));
            len = read(cfd, data, sizeof(data) - 1);
            close(cfd);
            if (len <= 0) {
                continue;
            }
            data[len] = '\0';
            if (!strncmp(data, "zygote", strlen("zygote"))) {
                continue;
            }

            ++dalvik_found;
            uint64_t start = DurationReporter::nanotime();
            if (kill(pid, SIGQUIT)) {
                fprintf(stderr, "kill(%d, SIGQUIT): %s\n", pid, strerror(errno));
                continue;
            }

            /* wait for the writable-close notification from inotify */
            struct pollfd pfd = { ifd, POLLIN, 0 };
            int ret = poll(&pfd, 1, 5000);  /* 5 sec timeout */
            if (ret < 0) {
                fprintf(stderr, "poll: %s\n", strerror(errno));
            } else if (ret == 0) {
                fprintf(stderr, "warning: timed out dumping pid %d\n", pid);
            } else {
                struct inotify_event ie;
                read(ifd, &ie, sizeof(ie));
            }

            if (lseek(fd, 0, SEEK_END) < 0) {
                fprintf(stderr, "lseek: %s\n", strerror(errno));
            } else {
                dprintf(fd, "[dump dalvik stack %d: %.3fs elapsed]\n",
                        pid, (float)(DurationReporter::nanotime() - start) / NANOS_PER_SEC);
            }
        } else if (should_dump_native_traces(data)) {
            /* dump native process if appropriate */
            if (lseek(fd, 0, SEEK_END) < 0) {
                fprintf(stderr, "lseek: %s\n", strerror(errno));
            } else {
                static uint16_t timeout_failures = 0;
                uint64_t start = DurationReporter::nanotime();

                /* If 3 backtrace dumps fail in a row, consider debuggerd dead. */
                if (timeout_failures == 3) {
                    dprintf(fd, "too many stack dump failures, skipping...\n");
                } else if (dump_backtrace_to_file_timeout(pid, fd, 20) == -1) {
                    dprintf(fd, "dumping failed, likely due to a timeout\n");
                    timeout_failures++;
                } else {
                    timeout_failures = 0;
                }
                dprintf(fd, "[dump native stack %d: %.3fs elapsed]\n",
                        pid, (float)(DurationReporter::nanotime() - start) / NANOS_PER_SEC);
            }
        }
    }

    if (dalvik_found == 0) {
        fprintf(stderr, "Warning: no Dalvik processes found to dump stacks\n");
    }

    static char dump_traces_path[PATH_MAX];
    strlcpy(dump_traces_path, traces_path, sizeof(dump_traces_path));
    strlcat(dump_traces_path, ".bugreport", sizeof(dump_traces_path));
    if (rename(traces_path, dump_traces_path)) {
        fprintf(stderr, "rename(%s, %s): %s\n", traces_path, dump_traces_path, strerror(errno));
        goto error_close_ifd;
    }
    result = dump_traces_path;

    /* replace the saved [ANR] traces.txt file */
    rename(anr_traces_path, traces_path);

error_close_ifd:
    close(ifd);
error_close_fd:
    close(fd);
    return result;
}

void dump_route_tables() {
<<<<<<< HEAD
    DurationReporter duration_reporter("DUMP ROUTE TABLES");
=======
>>>>>>> c1c11d20
    ON_DRY_RUN_RETURN();
    const char* const RT_TABLES_PATH = "/data/misc/net/rt_tables";
    dump_file("RT_TABLES", RT_TABLES_PATH);
    FILE* fp = fopen(RT_TABLES_PATH, "re");
    if (!fp) {
        printf("*** %s: %s\n", RT_TABLES_PATH, strerror(errno));
        return;
    }
    char table[16];
    // Each line has an integer (the table number), a space, and a string (the table name). We only
    // need the table number. It's a 32-bit unsigned number, so max 10 chars. Skip the table name.
    // Add a fixed max limit so this doesn't go awry.
    for (int i = 0; i < 64 && fscanf(fp, " %10s %*s", table) == 1; ++i) {
        run_command("ROUTE TABLE IPv4", 10, "ip", "-4", "route", "show", "table", table, NULL);
        run_command("ROUTE TABLE IPv6", 10, "ip", "-6", "route", "show", "table", table, NULL);
    }
    fclose(fp);
}

/* overall progress */
int progress = 0;
int do_update_progress = 0; // Set by dumpstate.cpp
int weight_total = WEIGHT_TOTAL;

// TODO: make this function thread safe if sections are generated in parallel.
void update_progress(int delta) {
    if (!do_update_progress) return;

    progress += delta;

    char key[PROPERTY_KEY_MAX];
    char value[PROPERTY_VALUE_MAX];

    // adjusts max on the fly
    if (progress > weight_total) {
        int new_total = weight_total * 1.2;
        fprintf(stderr, "Adjusting total weight from %d to %d\n", weight_total, new_total);
        weight_total = new_total;
        sprintf(key, "dumpstate.%d.max", getpid());
        sprintf(value, "%d", weight_total);
        int status = property_set(key, value);
        if (status) {
            MYLOGE("Could not update max weight by setting system property %s to %s: %d\n",
                    key, value, status);
        }
    }

    sprintf(key, "dumpstate.%d.progress", getpid());
    sprintf(value, "%d", progress);

    // stderr is ignored on normal invocations, but useful when calling /system/bin/dumpstate
    // directly for debuggging.
    fprintf(stderr, "Setting progress (%s): %s/%d\n", key, value, weight_total);

    int status = property_set(key, value);
    if (status) {
        MYLOGE("Could not update progress by setting system property %s to %s: %d\n",
                key, value, status);
    }
}

void take_screenshot(const std::string& path) {
    const char *args[] = { "/system/bin/screencap", "-p", path.c_str(), NULL };
    run_command_always(NULL, 10, args);
}

void vibrate(FILE* vibrator, int ms) {
    fprintf(vibrator, "%d\n", ms);
    fflush(vibrator);
}

bool is_dir(const char* pathname) {
    struct stat info;
    if (stat(pathname, &info) == -1) {
        return false;
    }
    return S_ISDIR(info.st_mode);
}

time_t get_mtime(int fd, time_t default_mtime) {
    struct stat info;
    if (fstat(fd, &info) == -1) {
        return default_mtime;
    }
    return info.st_mtime;
}

void dump_emmc_ecsd(const char *ext_csd_path) {
    static const size_t EXT_CSD_REV = 192;
    static const size_t EXT_PRE_EOL_INFO = 267;
    static const size_t EXT_DEVICE_LIFE_TIME_EST_TYP_A = 268;
    static const size_t EXT_DEVICE_LIFE_TIME_EST_TYP_B = 269;
    struct hex {
        char str[2];
    } buffer[512];
    int fd, ext_csd_rev, ext_pre_eol_info;
    ssize_t bytes_read;
    static const char *ver_str[] = {
        "4.0", "4.1", "4.2", "4.3", "Obsolete", "4.41", "4.5", "5.0"
    };
    static const char *eol_str[] = {
        "Undefined",
        "Normal",
        "Warning (consumed 80% of reserve)",
        "Urgent (consumed 90% of reserve)"
    };

    printf("------ %s Extended CSD ------\n", ext_csd_path);

    fd = TEMP_FAILURE_RETRY(open(ext_csd_path,
                                 O_RDONLY | O_NONBLOCK | O_CLOEXEC));
    if (fd < 0) {
        printf("*** %s: %s\n\n", ext_csd_path, strerror(errno));
        return;
    }

    bytes_read = TEMP_FAILURE_RETRY(read(fd, buffer, sizeof(buffer)));
    close(fd);
    if (bytes_read < 0) {
        printf("*** %s: %s\n\n", ext_csd_path, strerror(errno));
        return;
    }
    if (bytes_read < (ssize_t)(EXT_CSD_REV * sizeof(struct hex))) {
        printf("*** %s: truncated content %zd\n\n", ext_csd_path, bytes_read);
        return;
    }

    ext_csd_rev = 0;
    if (sscanf(buffer[EXT_CSD_REV].str, "%02x", &ext_csd_rev) != 1) {
        printf("*** %s: EXT_CSD_REV parse error \"%.2s\"\n\n",
               ext_csd_path, buffer[EXT_CSD_REV].str);
        return;
    }

    printf("rev 1.%d (MMC %s)\n",
           ext_csd_rev,
           (ext_csd_rev < (int)(sizeof(ver_str) / sizeof(ver_str[0]))) ?
               ver_str[ext_csd_rev] :
               "Unknown");
    if (ext_csd_rev < 7) {
        printf("\n");
        return;
    }

    if (bytes_read < (ssize_t)(EXT_PRE_EOL_INFO * sizeof(struct hex))) {
        printf("*** %s: truncated content %zd\n\n", ext_csd_path, bytes_read);
        return;
    }

    ext_pre_eol_info = 0;
    if (sscanf(buffer[EXT_PRE_EOL_INFO].str, "%02x", &ext_pre_eol_info) != 1) {
        printf("*** %s: PRE_EOL_INFO parse error \"%.2s\"\n\n",
               ext_csd_path, buffer[EXT_PRE_EOL_INFO].str);
        return;
    }
    printf("PRE_EOL_INFO %d (MMC %s)\n",
           ext_pre_eol_info,
           eol_str[(ext_pre_eol_info < (int)
                       (sizeof(eol_str) / sizeof(eol_str[0]))) ?
                           ext_pre_eol_info : 0]);

    for (size_t lifetime = EXT_DEVICE_LIFE_TIME_EST_TYP_A;
            lifetime <= EXT_DEVICE_LIFE_TIME_EST_TYP_B;
            ++lifetime) {
        int ext_device_life_time_est;
        static const char *est_str[] = {
            "Undefined",
            "0-10% of device lifetime used",
            "10-20% of device lifetime used",
            "20-30% of device lifetime used",
            "30-40% of device lifetime used",
            "40-50% of device lifetime used",
            "50-60% of device lifetime used",
            "60-70% of device lifetime used",
            "70-80% of device lifetime used",
            "80-90% of device lifetime used",
            "90-100% of device lifetime used",
            "Exceeded the maximum estimated device lifetime",
        };

        if (bytes_read < (ssize_t)(lifetime * sizeof(struct hex))) {
            printf("*** %s: truncated content %zd\n", ext_csd_path, bytes_read);
            break;
        }

        ext_device_life_time_est = 0;
        if (sscanf(buffer[lifetime].str, "%02x", &ext_device_life_time_est) != 1) {
            printf("*** %s: DEVICE_LIFE_TIME_EST_TYP_%c parse error \"%.2s\"\n",
                   ext_csd_path,
                   (unsigned)(lifetime - EXT_DEVICE_LIFE_TIME_EST_TYP_A) + 'A',
                   buffer[lifetime].str);
            continue;
        }
        printf("DEVICE_LIFE_TIME_EST_TYP_%c %d (MMC %s)\n",
               (unsigned)(lifetime - EXT_DEVICE_LIFE_TIME_EST_TYP_A) + 'A',
               ext_device_life_time_est,
               est_str[(ext_device_life_time_est < (int)
                           (sizeof(est_str) / sizeof(est_str[0]))) ?
                               ext_device_life_time_est : 0]);
    }

    printf("\n");
}<|MERGE_RESOLUTION|>--- conflicted
+++ resolved
@@ -174,11 +174,7 @@
 
 void for_each_pid(for_each_pid_func func, const char *header) {
     ON_DRY_RUN_RETURN();
-<<<<<<< HEAD
-  __for_each_pid(for_each_pid_helper, header, (void *)func);
-=======
     __for_each_pid(for_each_pid_helper, header, (void *) func);
->>>>>>> c1c11d20
 }
 
 static void for_each_tid_helper(int pid, const char *cmdline, void *arg) {
@@ -364,14 +360,10 @@
 }
 
 void do_dmesg() {
-<<<<<<< HEAD
     const char *title = "KERNEL LOG (dmesg)";
     DurationReporter duration_reporter(title);
     printf("------ %s ------\n", title);
 
-=======
-    printf("------ KERNEL LOG (dmesg) ------\n");
->>>>>>> c1c11d20
     ON_DRY_RUN_RETURN();
     /* Get size of kernel buffer */
     int size = klogctl(KLOG_SIZE_BUFFER, NULL, 0);
@@ -471,13 +463,7 @@
 
 /* prints the contents of a file */
 int dump_file(const char *title, const char *path) {
-<<<<<<< HEAD
     DurationReporter duration_reporter(title);
-=======
-    if (title) printf("------ %s (%s) ------\n", title, path);
-    ON_DRY_RUN_RETURN(0);
-
->>>>>>> c1c11d20
     int fd = TEMP_FAILURE_RETRY(open(path, O_RDONLY | O_NONBLOCK | O_CLOEXEC));
     if (fd < 0) {
         int err = errno;
@@ -639,35 +625,15 @@
     if (title) printf(") ------\n");
     fflush(stdout);
 
-<<<<<<< HEAD
     ON_DRY_RUN({ update_progress(timeout_seconds); va_end(ap); return 0; });
 
     int status = run_command_always(title, timeout_seconds, args);
     va_end(ap);
     return status;
-=======
-    const char *args[1024] = {command};
-    size_t arg;
-    va_list ap;
-    va_start(ap, command);
-    if (title) printf("------ %s (%s", title, command);
-    for (arg = 1; arg < sizeof(args) / sizeof(args[0]); ++arg) {
-        args[arg] = va_arg(ap, const char *);
-        if (args[arg] == NULL) break;
-        if (title) printf(" %s", args[arg]);
-    }
-    if (title) printf(") ------\n");
-    fflush(stdout);
-
-    ON_DRY_RUN_RETURN(0);
-
-    return run_command_always(title, timeout_seconds, args);
->>>>>>> c1c11d20
 }
 
 /* forks a command and waits for it to finish */
 int run_command_always(const char *title, int timeout_seconds, const char *args[]) {
-<<<<<<< HEAD
     /* TODO: for now we're simplifying the progress calculation by using the timeout as the weight.
      * It's a good approximation for most cases, except when calling dumpsys, where its weight
      * should be much higher proportionally to its timeout. */
@@ -675,11 +641,6 @@
 
     const char *command = args[0];
     uint64_t start = DurationReporter::nanotime();
-=======
-    const char *command = args[0];
-
-    uint64_t start = nanotime();
->>>>>>> c1c11d20
     pid_t pid = fork();
 
     /* handle error case */
@@ -774,13 +735,9 @@
 
 /* prints all the system properties */
 void print_properties() {
-<<<<<<< HEAD
     const char* title = "SYSTEM PROPERTIES";
     DurationReporter duration_reporter(title);
     printf("------ %s ------\n", title);
-=======
-    printf("------ SYSTEM PROPERTIES ------\n");
->>>>>>> c1c11d20
     ON_DRY_RUN_RETURN();
     size_t i;
     num_props = 0;
@@ -872,10 +829,7 @@
 
 /* dump Dalvik and native stack traces, return the trace file location (NULL if none) */
 const char *dump_traces() {
-<<<<<<< HEAD
     DurationReporter duration_reporter("DUMP TRACES", NULL);
-=======
->>>>>>> c1c11d20
     ON_DRY_RUN_RETURN(NULL);
     const char* result = NULL;
 
@@ -1030,10 +984,7 @@
 }
 
 void dump_route_tables() {
-<<<<<<< HEAD
     DurationReporter duration_reporter("DUMP ROUTE TABLES");
-=======
->>>>>>> c1c11d20
     ON_DRY_RUN_RETURN();
     const char* const RT_TABLES_PATH = "/data/misc/net/rt_tables";
     dump_file("RT_TABLES", RT_TABLES_PATH);
